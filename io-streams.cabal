Name:                io-streams
<<<<<<< HEAD
Version:             1.3.0.0
=======
Version:             1.2.1.3
>>>>>>> 4c6c03e3
License:             BSD3
License-file:        LICENSE
Category:            Data, Network, IO-Streams
Build-type:          Simple
Maintainer:          Gregory Collins <greg@gregorycollins.net>
Cabal-version:       >= 1.10
Synopsis:            Simple, composable, and easy-to-use stream I/O
Tested-With:         GHC==7.8.4, GHC==7.8.2, GHC==7.6.2, GHC==7.6.1, GHC==7.4.2,
                     GHC==7.4.1, GHC==7.2.2, GHC==7.0.4
Bug-Reports:         https://github.com/snapframework/io-streams/issues
Description:
  /Overview/
  .
  The io-streams library contains simple and easy-to-use primitives for I/O
  using streams. Most users will want to import the top-level convenience
  module "System.IO.Streams", which re-exports most of the library:
  .
  @
  import           System.IO.Streams (InputStream, OutputStream)
  import qualified System.IO.Streams as Streams
  @
  .
  For first-time users, @io-streams@ comes with an included tutorial, which can
  be found in the "System.IO.Streams.Tutorial" module.
  .
  /Features/
  .
  The @io-streams@ user API has two basic types: @InputStream a@ and
  @OutputStream a@, and three fundamental I/O primitives:
  .
  @
  \-\- read an item from an input stream
  Streams.read :: InputStream a -> IO (Maybe a)
  .
  \-\- push an item back to an input stream
  Streams.unRead :: a -> InputStream a -> IO ()
  .
  \-\- write to an output stream
  Streams.write :: Maybe a -> OutputStream a -> IO ()
  @
  .
  Streams can be transformed by composition and hooked together with provided combinators:
  .
  @
  ghci> Streams.fromList [1,2,3::Int] >>= Streams.map (*10) >>= Streams.toList
  [10,20,30]
  @
  .
  Stream composition leaves the original stream accessible:
  .
  @
  ghci> input \<- Streams.fromByteString \"long string\"
  ghci> wrapped \<- Streams.takeBytes 4 input
  ghci> Streams.read wrapped
  Just \"long\"
  ghci> Streams.read wrapped
  Nothing
  ghci> Streams.read input
  Just \" string\"
  @
  .
  Simple types and operations in the IO monad mean straightforward and simple
  exception handling and resource cleanup using Haskell standard library
  facilities like 'Control.Exception.bracket'.
  .
  @io-streams@ comes with:
  .
    * functions to use files, handles, concurrent channels, sockets, lists,
      vectors, and more as streams.
  .
    * a variety of combinators for wrapping and transforming streams, including
      compression and decompression using zlib, controlling precisely how many
      bytes are read from or written to a stream, buffering output using
      bytestring builders, folds, maps, filters, zips, etc.
  .
    * support for parsing from streams using @attoparsec@.
  .
    * support for spawning processes and communicating with them using streams.

Extra-Source-Files:  CONTRIBUTORS README.md changelog.md

Flag NoInteractiveTests
  Description: Do not run interactive tests
  Default: False

------------------------------------------------------------------------------
Library
  hs-source-dirs:    src
  Default-language:  Haskell2010

  ghc-options:       -Wall -fwarn-tabs -funbox-strict-fields
                     -fno-warn-unused-do-bind

  ghc-prof-options:  -prof -auto-all

  Exposed-modules:   System.IO.Streams,
                     System.IO.Streams.Attoparsec,
                     System.IO.Streams.Builder,
                     System.IO.Streams.ByteString,
                     System.IO.Streams.Combinators,
                     System.IO.Streams.Concurrent,
                     System.IO.Streams.Core,
                     System.IO.Streams.Debug,
                     System.IO.Streams.Handle,
                     System.IO.Streams.File,
                     System.IO.Streams.List,
                     System.IO.Streams.Network,
                     System.IO.Streams.Process,
                     System.IO.Streams.Text,
                     System.IO.Streams.Vector,
                     System.IO.Streams.Zlib,
                     System.IO.Streams.Internal,
                     System.IO.Streams.Tutorial

  Other-modules:     System.IO.Streams.Internal.Attoparsec,
                     System.IO.Streams.Internal.Network,
                     System.IO.Streams.Internal.Search

<<<<<<< HEAD
  Build-depends:     base               >= 4     && <5,
                     attoparsec         >= 0.10  && <0.13,
                     bytestring         >= 0.9   && <0.11,
                     bytestring-builder >= 0.10  && <0.11,
                     network            >= 2.3   && <2.7,
                     primitive          >= 0.2   && <0.6,
                     process            >= 1.1   && <1.3,
                     text               >= 0.10  && <1.3,
                     time               >= 1.2   && <1.6,
                     transformers       >= 0.2   && <0.5,
                     vector             >= 0.7   && <0.11,
                     zlib-bindings      >= 0.1   && <0.2
=======
  Build-depends:     base          >= 4     && <5,
                     attoparsec    >= 0.10  && <0.13,
                     blaze-builder >= 0.3.1 && <0.4,
                     bytestring    >= 0.9   && <0.11,
                     network       >= 2.3   && <2.7,
                     primitive     >= 0.2   && <0.7,
                     process       >= 1.1   && <1.3,
                     text          >= 0.10  && <1.3,
                     time          >= 1.2   && <1.6,
                     transformers  >= 0.2   && <0.5,
                     vector        >= 0.7   && <0.11,
                     zlib-bindings >= 0.1   && <0.2
>>>>>>> 4c6c03e3

  if impl(ghc >= 7.2)
    other-extensions: Trustworthy

  other-extensions:
    BangPatterns,
    CPP,
    DeriveDataTypeable,
    FlexibleContexts,
    FlexibleInstances,
    GeneralizedNewtypeDeriving,
    MultiParamTypeClasses,
    OverloadedStrings,
    RankNTypes,
    TypeSynonymInstances


------------------------------------------------------------------------------
Test-suite testsuite
  Type:              exitcode-stdio-1.0
  hs-source-dirs:    src test
  Main-is:           TestSuite.hs
  Default-language:  Haskell2010

  Other-modules:     System.IO.Streams.Tests.Attoparsec,
                     System.IO.Streams.Tests.Builder,
                     System.IO.Streams.Tests.ByteString,
                     System.IO.Streams.Tests.Combinators,
                     System.IO.Streams.Tests.Common,
                     System.IO.Streams.Tests.Concurrent,
                     System.IO.Streams.Tests.Debug,
                     System.IO.Streams.Tests.File,
                     System.IO.Streams.Tests.Handle,
                     System.IO.Streams.Tests.Internal,
                     System.IO.Streams.Tests.List,
                     System.IO.Streams.Tests.Network,
                     System.IO.Streams.Tests.Process,
                     System.IO.Streams.Tests.Text,
                     System.IO.Streams.Tests.Vector,
                     System.IO.Streams.Tests.Zlib,
                     System.IO.Streams,
                     System.IO.Streams.Attoparsec,
                     System.IO.Streams.Builder,
                     System.IO.Streams.ByteString,
                     System.IO.Streams.Combinators,
                     System.IO.Streams.Concurrent,
                     System.IO.Streams.Core,
                     System.IO.Streams.Debug,
                     System.IO.Streams.Handle,
                     System.IO.Streams.File,
                     System.IO.Streams.List,
                     System.IO.Streams.Network,
                     System.IO.Streams.Process,
                     System.IO.Streams.Text,
                     System.IO.Streams.Vector,
                     System.IO.Streams.Zlib,
                     System.IO.Streams.Internal,
                     System.IO.Streams.Internal.Attoparsec,
                     System.IO.Streams.Internal.Network,
                     System.IO.Streams.Internal.Search


  ghc-options:       -Wall -fhpc -fwarn-tabs -funbox-strict-fields -threaded
                     -fno-warn-unused-do-bind
  ghc-prof-options:  -prof -auto-all

  if !os(windows) && !flag(NoInteractiveTests)
    cpp-options: -DENABLE_PROCESS_TESTS


<<<<<<< HEAD
  Build-depends:     base               >= 4     && <5,
                     attoparsec         >= 0.10  && <0.13,
                     bytestring         >= 0.9   && <0.11,
                     bytestring-builder >= 0.10  && <0.11,
                     deepseq            >= 1.2   && <1.5,
                     directory          >= 1.1   && <2,
                     filepath           >= 1.2   && <2,
                     mtl                >= 2     && <3,
                     network            >= 2.3   && <2.7,
                     primitive          >= 0.2   && <0.6,
                     process            >= 1     && <1.3,
                     text               >= 0.10  && <1.3,
                     time               >= 1.2   && <1.6,
                     transformers       >= 0.2   && <0.5,
                     vector             >= 0.7   && <0.11,
                     zlib-bindings      >= 0.1   && <0.2,
=======
  Build-depends:     base          >= 4     && <5,
                     attoparsec    >= 0.10  && <0.13,
                     blaze-builder >= 0.3.1 && <0.4,
                     bytestring    >= 0.9   && <0.11,
                     deepseq       >= 1.2   && <1.5,
                     directory     >= 1.1   && <2,
                     filepath      >= 1.2   && <2,
                     mtl           >= 2     && <3,
                     network       >= 2.3   && <2.7,
                     primitive     >= 0.2   && <0.7,
                     process       >= 1     && <1.3,
                     text          >= 0.10  && <1.3,
                     time          >= 1.2   && <1.6,
                     transformers  >= 0.2   && <0.5,
                     vector        >= 0.7   && <0.11,
                     zlib-bindings >= 0.1   && <0.2,
>>>>>>> 4c6c03e3

                     HUnit                      >= 1.2      && <2,
                     QuickCheck                 >= 2.3.0.2  && <3,
                     test-framework             >= 0.6      && <0.9,
                     test-framework-hunit       >= 0.2.7    && <0.4,
                     test-framework-quickcheck2 >= 0.2.12.1 && <0.4,
                     zlib                       >= 0.5      && <0.6

  if impl(ghc >= 7.2)
    other-extensions: Trustworthy

  other-extensions:
    BangPatterns,
    CPP,
    DeriveDataTypeable,
    FlexibleInstances,
    GeneralizedNewtypeDeriving,
    MultiParamTypeClasses,
    OverloadedStrings,
    RankNTypes

source-repository head
  type:     git
  location: https://github.com/snapframework/io-streams.git<|MERGE_RESOLUTION|>--- conflicted
+++ resolved
@@ -1,9 +1,5 @@
 Name:                io-streams
-<<<<<<< HEAD
 Version:             1.3.0.0
-=======
-Version:             1.2.1.3
->>>>>>> 4c6c03e3
 License:             BSD3
 License-file:        LICENSE
 Category:            Data, Network, IO-Streams
@@ -122,33 +118,18 @@
                      System.IO.Streams.Internal.Network,
                      System.IO.Streams.Internal.Search
 
-<<<<<<< HEAD
   Build-depends:     base               >= 4     && <5,
                      attoparsec         >= 0.10  && <0.13,
                      bytestring         >= 0.9   && <0.11,
                      bytestring-builder >= 0.10  && <0.11,
                      network            >= 2.3   && <2.7,
-                     primitive          >= 0.2   && <0.6,
+                     primitive          >= 0.2   && <0.7,
                      process            >= 1.1   && <1.3,
                      text               >= 0.10  && <1.3,
                      time               >= 1.2   && <1.6,
                      transformers       >= 0.2   && <0.5,
                      vector             >= 0.7   && <0.11,
                      zlib-bindings      >= 0.1   && <0.2
-=======
-  Build-depends:     base          >= 4     && <5,
-                     attoparsec    >= 0.10  && <0.13,
-                     blaze-builder >= 0.3.1 && <0.4,
-                     bytestring    >= 0.9   && <0.11,
-                     network       >= 2.3   && <2.7,
-                     primitive     >= 0.2   && <0.7,
-                     process       >= 1.1   && <1.3,
-                     text          >= 0.10  && <1.3,
-                     time          >= 1.2   && <1.6,
-                     transformers  >= 0.2   && <0.5,
-                     vector        >= 0.7   && <0.11,
-                     zlib-bindings >= 0.1   && <0.2
->>>>>>> 4c6c03e3
 
   if impl(ghc >= 7.2)
     other-extensions: Trustworthy
@@ -218,8 +199,6 @@
   if !os(windows) && !flag(NoInteractiveTests)
     cpp-options: -DENABLE_PROCESS_TESTS
 
-
-<<<<<<< HEAD
   Build-depends:     base               >= 4     && <5,
                      attoparsec         >= 0.10  && <0.13,
                      bytestring         >= 0.9   && <0.11,
@@ -229,31 +208,13 @@
                      filepath           >= 1.2   && <2,
                      mtl                >= 2     && <3,
                      network            >= 2.3   && <2.7,
-                     primitive          >= 0.2   && <0.6,
+                     primitive          >= 0.2   && <0.7,
                      process            >= 1     && <1.3,
                      text               >= 0.10  && <1.3,
                      time               >= 1.2   && <1.6,
                      transformers       >= 0.2   && <0.5,
                      vector             >= 0.7   && <0.11,
                      zlib-bindings      >= 0.1   && <0.2,
-=======
-  Build-depends:     base          >= 4     && <5,
-                     attoparsec    >= 0.10  && <0.13,
-                     blaze-builder >= 0.3.1 && <0.4,
-                     bytestring    >= 0.9   && <0.11,
-                     deepseq       >= 1.2   && <1.5,
-                     directory     >= 1.1   && <2,
-                     filepath      >= 1.2   && <2,
-                     mtl           >= 2     && <3,
-                     network       >= 2.3   && <2.7,
-                     primitive     >= 0.2   && <0.7,
-                     process       >= 1     && <1.3,
-                     text          >= 0.10  && <1.3,
-                     time          >= 1.2   && <1.6,
-                     transformers  >= 0.2   && <0.5,
-                     vector        >= 0.7   && <0.11,
-                     zlib-bindings >= 0.1   && <0.2,
->>>>>>> 4c6c03e3
 
                      HUnit                      >= 1.2      && <2,
                      QuickCheck                 >= 2.3.0.2  && <3,
